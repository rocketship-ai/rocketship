# Deploy Rocketship on DigitalOcean Kubernetes

This walkthrough recreates the production proof-of-concept we validated on DigitalOcean Kubernetes (DOKS). It covers standing up Temporal, publishing Rocketship images to DigitalOcean Container Registry (DOCR), terminating TLS through an NGINX ingress, and wiring the CLI via profiles.

The steps assume you control public DNS for `cli.rocketship.globalbank.com`, `app.rocketship.globalbank.com`, and `auth.rocketship.globalbank.com` (or equivalent) and can issue a SAN certificate that covers all three hosts.

## Prerequisites

- DigitalOcean account with:
  - A Kubernetes cluster (2 × CPU-optimised nodes were used during validation)
  - DigitalOcean Container Registry (`registry.digitalocean.com/<registry>`) enabled
- [`doctl`](https://docs.digitalocean.com/reference/doctl/how-to/install/) authenticated (`doctl auth init`)
- `kubectl` configured for the cluster (`doctl kubernetes cluster kubeconfig save <cluster-name>`)
- Docker CLI with [Buildx](https://docs.docker.com/build/install-buildx/)
- Helm 3
- TLS assets
  - `certificate.crt` and `private.key` (ZeroSSL issues these; concatenate the intermediate bundle with the server cert if required)

All commands below run from the repository root.

## 1. Set Up Namespaces and Ingress Controller

```bash
kubectl create namespace rocketship
kubectl config set-context --current --namespace=rocketship

# Install ingress-nginx (DigitalOcean automatically provisions a Load Balancer)
helm repo add ingress-nginx https://kubernetes.github.io/ingress-nginx
helm repo update
helm install ingress-nginx ingress-nginx/ingress-nginx \
  --version 4.13.2 \
  --namespace ingress-nginx --create-namespace \
  --set controller.service.annotations."service\.beta\.kubernetes\.io/do-loadbalancer-enable-proxy-protocol"="true"
```

> The annotation enables PROXY protocol support on DigitalOcean’s load balancer, which keeps source IPs available in the ingress logs. Omit or adjust if you do not need it.

## 2. Install Temporal

```bash
helm repo add temporal https://go.temporal.io/helm-charts
helm repo update

helm install temporal temporal/temporal \
  --version 0.66.0 \
  --namespace rocketship \
  --set server.replicaCount=1 \
  --set cassandra.config.cluster_size=1 \
  --set elasticsearch.replicas=1 \
  --set prometheus.enabled=false \
  --set grafana.enabled=false \
  --wait --timeout 15m
```

Register the Temporal logical namespace the Rocketship worker will use:

```bash
kubectl exec -n rocketship deploy/temporal-admintools -- \
  temporal operator namespace create --namespace default
```

(Keep `default` unless you intend to manage multiple namespaces; update Helm values accordingly later.)

## 3. Create the TLS Secret

Issue a SAN certificate that covers `cli.rocketship.globalbank.com`, `app.rocketship.globalbank.com`, and `auth.rocketship.globalbank.com` (Let’s Encrypt or ZeroSSL work well). After you have the combined cert/key, update the secret:

```bash
# optional: remove the old secret if it exists
kubectl delete secret globalbank-tls -n rocketship 2>/dev/null || true

# create the secret with the new cert/key
kubectl create secret tls globalbank-tls \
  --namespace rocketship \
  --cert=/etc/letsencrypt/live/rocketship.sh/fullchain.pem \
  --key=/etc/letsencrypt/live/rocketship.sh/privkey.pem
```

## 4. Authenticate the Registry Inside the Cluster

Create the image pull secret with `doctl` and apply it to the `rocketship` namespace:

```bash
doctl registry kubernetes-manifest --namespace rocketship > do-registry-secret.yaml
kubectl apply -f do-registry-secret.yaml
```

The secret name is typically `registry-<registry-name>` and is referenced automatically by the chart when `imagePullSecrets` is set.

## 5. Build and Push Rocketship Images

DigitalOcean’s nodes run on `linux/amd64`, so build multi-architecture images to avoid “exec format error” crashes:

```bash
export REGISTRY=registry.digitalocean.com/rocketship
export TAG=v0.1-test

# Engine
docker buildx build \
  --platform linux/amd64,linux/arm64 \
  -f .docker/Dockerfile.engine \
  -t $REGISTRY/rocketship-engine:$TAG . \
  --push

# Worker
docker buildx build \
  --platform linux/amd64,linux/arm64 \
  -f .docker/Dockerfile.worker \
  -t $REGISTRY/rocketship-worker:$TAG . \
  --push

# Auth broker
docker buildx build \
  --platform linux/amd64,linux/arm64 \
  -f .docker/Dockerfile.authbroker \
  -t $REGISTRY/rocketship-auth-broker:$TAG . \
  --push
```

> Re-run these commands whenever you change code; keep the tag stable (for example `v0.1-test`) so the Helm release pulls the updated digest.

## 6. Deploy the Rocketship Helm Chart

Create a values override file (`deploy/do-values.yaml`) or inline the settings:

```bash
helm install rocketship charts/rocketship \
  --namespace rocketship \
  --set temporal.host=temporal-frontend.rocketship:7233 \
  --set temporal.namespace=default \
  --set engine.image.repository=$REGISTRY/rocketship-engine \
  --set engine.image.tag=$TAG \
  --set worker.image.repository=$REGISTRY/rocketship-worker \
  --set worker.image.tag=$TAG \
  --set imagePullSecrets[0].name=registry-rocketship \
  --set ingress.enabled=true \
  --set ingress.className=nginx \
  --set ingress.annotations."nginx\.ingress\.kubernetes\.io/backend-protocol"=GRPC \
  --set ingress.annotations."nginx\.ingress\.kubernetes\.io/ssl-redirect"="true" \
  --set ingress.annotations."nginx\.ingress\.kubernetes\.io/proxy-body-size"="0" \
  --set ingress.tls[0].secretName=globalbank-tls \
  --set ingress.tls[0].hosts[0]=cli.rocketship.globalbank.com \
  --set ingress.hosts[0].host=cli.rocketship.globalbank.com \
  --set ingress.hosts[0].paths[0].path=/ \
  --set ingress.hosts[0].paths[0].pathType=Prefix \
  --wait
```

Confirm the pods are healthy:

```bash
kubectl get pods -n rocketship
```

`rocketship-engine`, `rocketship-worker`, `rocketship-auth-broker`, and `rocketship-web-oauth2-proxy` should report `READY 1/1`. Temporal services may restart once while Cassandra and Elasticsearch initialise—that is expected.

<<<<<<< HEAD
## 7. Enable Auth for the Web UI (optional)

After the gRPC ingress is live you can optionally front the engine’s HTTP port with oauth2-proxy. Choose the option that matches your organisation:

### Option A — GitHub broker (reuse CLI device flow)

1. **Create or reuse a GitHub OAuth app:** visit <https://github.com/settings/developers> (or your organisation equivalent) and register an OAuth App for the CLI device flow. Record the generated Client ID and Client Secret – you will supply them via Kubernetes secrets. The Authorization callback can be any valid HTTPS URL because device flow does not redirect end users.

2. **Create the broker secrets:** use the client ID/secret captured in the previous step.
   ```bash
   # GitHub OAuth app credentials
   kubectl create secret generic globalbank-github-oauth \
     --namespace rocketship \
     --from-literal=ROCKETSHIP_GITHUB_CLIENT_ID=YOUR_GITHUB_CLIENT_ID \
     --from-literal=ROCKETSHIP_GITHUB_CLIENT_SECRET=YOUR_GITHUB_CLIENT_SECRET

   # Encrypted refresh-token store key
   kubectl create secret generic globalbank-auth-broker-store \
     --namespace rocketship \
     --from-literal=ROCKETSHIP_BROKER_STORE_KEY=$(openssl rand -hex 32)

   # JWKS signing material (PEM formatted private key + matching cert)
   kubectl create secret generic globalbank-auth-broker-signing \
     --namespace rocketship \
     --from-file=signing-key.pem=./signing-key.pem

   # Web front-door OAuth client (used by oauth2-proxy). Create a SECOND GitHub OAuth app with
   # callback URL https://app.globalbank.rocketship.sh/oauth2/callback and plug its credentials below.
   kubectl create secret generic oauth2-proxy-credentials \
     --namespace rocketship \
     --from-literal=clientID=YOUR_WEB_OAUTH_CLIENT_ID \
     --from-literal=clientSecret=YOUR_WEB_OAUTH_CLIENT_SECRET \
     --from-literal=cookieSecret=$(python -c "import secrets, base64; print(base64.urlsafe_b64encode(secrets.token_bytes(32)).decode())")
   ```

3. **Review `charts/rocketship/values-github-selfhost.yaml` and `charts/rocketship/values-github-web.yaml`:**
   - Ensure the public hostnames (`cli/globalbank/app/globalbank`) match your ingress controller.
   - Replace the placeholder `YOUR_GITHUB_CLIENT_ID` (and the corresponding secret) with the values from your OAuth app.
   - The oauth2-proxy preset points its issuer at `https://auth.globalbank.rocketship.sh`, which is served by the broker deployment.

4. **Apply the presets alongside the base ingress values:**
   ```bash
   helm upgrade --install rocketship charts/rocketship \
     --namespace rocketship \
     -f charts/rocketship/values-production.yaml \
     -f charts/rocketship/values-github-selfhost.yaml \
     -f charts/rocketship/values-github-web.yaml \
     --wait
   ```

5. **Verify the flow:** visit `https://app.globalbank.rocketship.sh/` in a new session. You should be redirected to GitHub, approve the OAuth app you created, and land on the proxied Rocketship health page (`/healthz`).

### Option B — Bring your own IdP (Auth0/Okta/Azure AD)

1. **Create the oauth2-proxy credentials secret:**
   ```bash
   kubectl create secret generic oauth2-proxy-credentials \
     --namespace rocketship \
     --from-literal=clientID=YOUR_IDP_CLIENT_ID \
     --from-literal=clientSecret=YOUR_IDP_CLIENT_SECRET \
     --from-literal=cookieSecret=$(python -c "import secrets, base64; print(base64.urlsafe_b64encode(secrets.token_bytes(32)).decode())")
   ```

2. **Review `charts/rocketship/values-oidc-web.yaml`:**
   - Set `OAUTH2_PROXY_OIDC_ISSUER_URL` to your IdP’s issuer URL (e.g. `https://auth.globalbank.com/oidc`).
   - Update `OAUTH2_PROXY_REDIRECT_URL` to match the web hostname (`https://app.globalbank.rocketship.sh/oauth2/callback`).
   - Populate `auth.oidc.*` with the native-app client (CLI device flow) details from your IdP.

3. **Apply the preset:**
=======
## 7. Choose an authentication path

Self-hosted teams typically pick one of two flows:

### Option 1 – GitHub OAuth with the bundled auth broker

This keeps everything inside the chart. The broker handles CLI device flow, and oauth2-proxy fronts the web UI with the same GitHub app.

1. **Provision broker secrets.**

>>>>>>> 256e2f78
   ```bash
   openssl genrsa -out signing-key.pem 2048
   kubectl create secret generic globalbank-auth-broker-signing \
     --namespace rocketship \
<<<<<<< HEAD
     -f charts/rocketship/values-production.yaml \
     -f charts/rocketship/values-oidc-web.yaml \
     --wait
   ```

4. **Verify the flow:** browse to `https://app.globalbank.rocketship.sh/`, complete your IdP login, and confirm the proxied Rocketship health page renders (`/healthz`).

## 8. Enable Token Authentication for gRPC (recommended)
=======
     --from-file=signing-key.pem
>>>>>>> 256e2f78

   python -c "import os,base64;print(base64.b64encode(os.urandom(32)).decode())" > broker-store.key
   kubectl create secret generic globalbank-auth-broker-store \
     --namespace rocketship \
     --from-file=ROCKETSHIP_BROKER_STORE_KEY=broker-store.key

   kubectl create secret generic globalbank-github-oauth \
     --namespace rocketship \
     --from-literal=ROCKETSHIP_GITHUB_CLIENT_SECRET=<github-client-secret>
   ```

2. **Bootstrap oauth2-proxy credentials.** Use the same GitHub OAuth application (client ID/secret) so both CLI and UI share it.

   ```bash
   COOKIE_SECRET=$(python3 - <<'PY'
   import secrets
   print(secrets.token_hex(16))
   PY
   )
   kubectl create secret generic oauth2-proxy-credentials \
     --namespace rocketship \
     --from-literal=clientID=<github-client-id> \
     --from-literal=clientSecret=<github-client-secret> \
     --from-literal=cookieSecret="$COOKIE_SECRET"
   ```

3. **Deploy with the GitHub presets.**

   ```bash
   helm upgrade --install rocketship charts/rocketship \
     --namespace rocketship \
     -f charts/rocketship/values-production.yaml \
     -f charts/rocketship/values-github-cloud.yaml \
     -f charts/rocketship/values-github-web.yaml \
     --set engine.image.repository=$REGISTRY/rocketship-engine \
     --set engine.image.tag=$TAG \
     --set worker.image.repository=$REGISTRY/rocketship-worker \
     --set worker.image.tag=$TAG \
     --set auth.broker.image.repository=$REGISTRY/rocketship-auth-broker \
     --set auth.broker.image.tag=$TAG \
     --wait
   ```

4. **Validate the flows.**
   ```bash
   rocketship profile create cloud grpcs://cli.rocketship.globalbank.com
   rocketship profile use cloud
   rocketship login
   rocketship status
   ```
   Browse to `https://app.rocketship.globalbank.com/` in a fresh session—you should be redirected through GitHub and land back on the proxied Rocketship UI after approval. The CLI command above walks you through device flow (`https://github.com/login/device`) and persists the refresh token locally.

> The broker stores only hashed refresh tokens encrypted at rest. Rotate the signing key or store key by updating the Kubernetes secrets and rerunning `helm upgrade`.

### Option 2 – Bring your own IdP (Auth0, Okta, Azure AD, …)

If you already manage an internal IdP, point the chart at it. Provision the necessary applications in your provider (typically a native app for the CLI device flow and a web app for oauth2-proxy), then update `charts/rocketship/values-oidc-web.yaml` with your issuer, client IDs, and scopes.

```bash
helm upgrade --install rocketship charts/rocketship \
  --namespace rocketship \
  -f charts/rocketship/values-production.yaml \
  -f charts/rocketship/values-oidc-web.yaml \
  --set engine.image.repository=$REGISTRY/rocketship-engine \
  --set engine.image.tag=$TAG \
  --set worker.image.repository=$REGISTRY/rocketship-worker \
  --set worker.image.tag=$TAG \
  --set auth.broker.image.repository=$REGISTRY/rocketship-auth-broker \
  --set auth.broker.image.tag=$TAG \
  --wait
```

After rollout, point your CLI profile at the engine (`rocketship profile create <name> grpcs://cli.rocketship.globalbank.com`) and run `rocketship login`. The CLI follows the device flow your IdP exposes and automatically refreshes the issued token on subsequent commands.

### RBAC considerations

Regardless of where Rocketship runs (cloud usage-based, dedicated enterprise, or self-hosted), the recommended RBAC model is the same:

1. **Issue Rocketship JWTs that carry organisation/team roles.** The broker (or customer IdP) mints access tokens with claims such as `org`, `project`, and `role` (`admin`, `editor`, `viewer`, `service-account`).
2. **Engine enforces on every RPC.** When the CLI calls `CreateRun`, `ListRuns`, etc., the engine reads the claims and rejects calls from users without the required role. Tokens are short-lived and verified via JWKS, so enforcement is consistent across cloud and self-hosted clusters.
3. **Role management lives in Rocketship.** Maintain an RBAC table in Rocketship Cloud (or the broker) so you can invite users, sync GitHub teams if desired, or import roles from customer IdPs. The engine only consumes the resulting claims; it doesn’t need to know whether they originated from GitHub, Okta, or internal configuration.
4. **Future enhancements** (optional): provide an `rbac.yaml` or Terraform provider so self-hosted clusters can seed organisations/roles declaratively, and add UI to sync GitHub org/team membership if customers opt in.

This approach lets you offer the same RBAC semantics in every environment. Usage-based customers rely on the GitHub-backed broker, while enterprise tenants with their own IdP simply mint tokens that include the same claim set.

## 10. Point DNS at the Load Balancer

Create A (or CNAME) records for `cli.rocketship.globalbank.com`, `app.rocketship.globalbank.com`, and `auth.rocketship.globalbank.com` pointing at the ingress load balancer IP (see step 6). DNS propagation usually completes within a minute on DigitalOcean DNS, but public resolvers may take longer.

## 11. Smoke Test the Endpoint

The Rocketship health endpoint answers gRPC, so an HTTPS request returns `415` with `application/grpc`, which confirms end-to-end TLS:

```bash
curl -v https://cli.rocketship.globalbank.com/healthz
curl -v https://auth.rocketship.globalbank.com/healthz
```

Create and use the default cloud profile from the CLI (already pointing at `cli.rocketship.globalbank.com:443`):

```bash
rocketship profile list
rocketship login
rocketship run -f examples/simple-http/rocketship.yaml
```

If you see a `connection refused` message against `127.0.0.1:7700`, ensure you are running a CLI build that includes the profile resolution fixes introduced in PR #2.

## 10. Updating the Deployment

1. Rebuild and push the images with the same tag (or bump the `TAG`).
2. Run `helm upgrade rocketship charts/rocketship ...` with the updated values.
3. Watch rollout status:
   ```bash
   kubectl rollout status deploy/rocketship-engine -n rocketship
   kubectl rollout status deploy/rocketship-worker -n rocketship
   ```

## 11. Troubleshooting Tips

- `CrashLoopBackOff` with `exec /bin/engine: exec format error` indicates the image was built for the wrong architecture. Rebuild with `--platform linux/amd64`.
- If the worker logs show `Namespace <name> is not found`, rerun the Temporal namespace creation step and verify `temporal.namespace` in the Helm values matches.
- `curl` connecting to `127.0.0.1` usually means DNS hasn’t propagated or the CLI profile points at the wrong port (`7700` vs `443`). Profiles created with `grpcs://` automatically default to port 443.

With these steps you have a durable Rocketship installation bridging a managed Temporal stack, ingress TLS, and CLI profiles—ready for teams to run suites from their laptops or CI pipelines.<|MERGE_RESOLUTION|>--- conflicted
+++ resolved
@@ -154,7 +154,6 @@
 
 `rocketship-engine`, `rocketship-worker`, `rocketship-auth-broker`, and `rocketship-web-oauth2-proxy` should report `READY 1/1`. Temporal services may restart once while Cassandra and Elasticsearch initialise—that is expected.
 
-<<<<<<< HEAD
 ## 7. Enable Auth for the Web UI (optional)
 
 After the gRPC ingress is live you can optionally front the engine’s HTTP port with oauth2-proxy. Choose the option that matches your organisation:
@@ -211,47 +210,10 @@
 
 1. **Create the oauth2-proxy credentials secret:**
    ```bash
-   kubectl create secret generic oauth2-proxy-credentials \
-     --namespace rocketship \
-     --from-literal=clientID=YOUR_IDP_CLIENT_ID \
-     --from-literal=clientSecret=YOUR_IDP_CLIENT_SECRET \
-     --from-literal=cookieSecret=$(python -c "import secrets, base64; print(base64.urlsafe_b64encode(secrets.token_bytes(32)).decode())")
-   ```
-
-2. **Review `charts/rocketship/values-oidc-web.yaml`:**
-   - Set `OAUTH2_PROXY_OIDC_ISSUER_URL` to your IdP’s issuer URL (e.g. `https://auth.globalbank.com/oidc`).
-   - Update `OAUTH2_PROXY_REDIRECT_URL` to match the web hostname (`https://app.globalbank.rocketship.sh/oauth2/callback`).
-   - Populate `auth.oidc.*` with the native-app client (CLI device flow) details from your IdP.
-
-3. **Apply the preset:**
-=======
-## 7. Choose an authentication path
-
-Self-hosted teams typically pick one of two flows:
-
-### Option 1 – GitHub OAuth with the bundled auth broker
-
-This keeps everything inside the chart. The broker handles CLI device flow, and oauth2-proxy fronts the web UI with the same GitHub app.
-
-1. **Provision broker secrets.**
-
->>>>>>> 256e2f78
-   ```bash
    openssl genrsa -out signing-key.pem 2048
    kubectl create secret generic globalbank-auth-broker-signing \
      --namespace rocketship \
-<<<<<<< HEAD
-     -f charts/rocketship/values-production.yaml \
-     -f charts/rocketship/values-oidc-web.yaml \
-     --wait
-   ```
-
-4. **Verify the flow:** browse to `https://app.globalbank.rocketship.sh/`, complete your IdP login, and confirm the proxied Rocketship health page renders (`/healthz`).
-
-## 8. Enable Token Authentication for gRPC (recommended)
-=======
      --from-file=signing-key.pem
->>>>>>> 256e2f78
 
    python -c "import os,base64;print(base64.b64encode(os.urandom(32)).decode())" > broker-store.key
    kubectl create secret generic globalbank-auth-broker-store \
@@ -273,12 +235,51 @@
    )
    kubectl create secret generic oauth2-proxy-credentials \
      --namespace rocketship \
-     --from-literal=clientID=<github-client-id> \
-     --from-literal=clientSecret=<github-client-secret> \
-     --from-literal=cookieSecret="$COOKIE_SECRET"
-   ```
-
-3. **Deploy with the GitHub presets.**
+     --from-literal=clientID=YOUR_IDP_CLIENT_ID \
+     --from-literal=clientSecret=YOUR_IDP_CLIENT_SECRET \
+     --from-literal=cookieSecret=$(python -c "import secrets, base64; print(base64.urlsafe_b64encode(secrets.token_bytes(32)).decode())")
+   ```
+
+2. **Review `charts/rocketship/values-oidc-web.yaml`:**
+   - Set `OAUTH2_PROXY_OIDC_ISSUER_URL` to your IdP’s issuer URL (e.g. `https://auth.globalbank.com/oidc`).
+   - Update `OAUTH2_PROXY_REDIRECT_URL` to match the web hostname (`https://app.globalbank.rocketship.sh/oauth2/callback`).
+   - Populate `auth.oidc.*` with the native-app client (CLI device flow) details from your IdP.
+
+3. **Apply the preset:**
+   ```bash
+   helm upgrade --install rocketship charts/rocketship \
+     --namespace rocketship \
+     -f charts/rocketship/values-production.yaml \
+     -f charts/rocketship/values-oidc-web.yaml \
+     --wait
+   ```
+
+4. **Verify the flow:** browse to `https://app.globalbank.rocketship.sh/`, complete your IdP login, and confirm the proxied Rocketship health page renders (`/healthz`).
+
+## 8. Enable Token Authentication for gRPC (recommended)
+
+Issue a long-lived token for the engine so only authenticated CLI or CI jobs can invoke workflows.
+
+1. **Generate a token and store it in a Kubernetes secret** (replace the example value):
+   ```bash
+   kubectl create secret generic rocketship-engine-token \
+     --namespace rocketship \
+     --from-literal=token="rst_self_$(openssl rand -hex 32)"
+   ```
+
+2. **Patch your Helm values (or create `values-token.yaml`) to inject the token:**
+
+   ```yaml
+   engine:
+     env:
+       - name: ROCKETSHIP_ENGINE_TOKEN
+         valueFrom:
+           secretKeyRef:
+             name: rocketship-engine-token
+             key: token
+   ```
+
+   Apply it alongside the production values:
 
    ```bash
    helm upgrade --install rocketship charts/rocketship \
