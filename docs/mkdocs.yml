--- conflicted
+++ resolved
@@ -75,13 +75,10 @@
           - Browser Plugin: examples/browser-testing.md
       - Logging:
           - Log Plugin: examples/log-plugin.md
-<<<<<<< HEAD
+      - Reliability:
+          - Retry Policies: examples/retry-policies.md
   - YAML Reference:
       - Overview: yaml-reference/plugin-reference.md
-=======
-      - Reliability:
-          - Retry Policies: examples/retry-policies.md
->>>>>>> 0ff0dceb
   - MCP Server: mcp-server.md
   - Deploy On Your Cloud:
       - Overview: deploy-on-your-cloud.md
