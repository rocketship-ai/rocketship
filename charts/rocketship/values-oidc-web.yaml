# Example values for enabling oauth2-proxy in front of the Rocketship web endpoints
<<<<<<< HEAD
# using an external IdP (Auth0, Okta, Azure AD, etc.). Update the domains, secret
# names, and client identifiers for your environment.
=======
# This configuration assumes:
# - A GitHub OAuth application configured for the Rocketship web UI (same app as the CLI device flow)
# - A Kubernetes secret named `oauth2-proxy-credentials` with keys:
#     clientID          -> OAuth client ID (plain text)
#     clientSecret      -> OAuth client secret
#     cookieSecret      -> 16-byte random string (hex or base64)
# - The Rocketship engine service will serve HTTP traffic (health/UI) on port 7701
>>>>>>> 256e2f78

web:
  enabled: true
  ingress:
    enabled: true
    className: nginx
    annotations:
      nginx.ingress.kubernetes.io/ssl-redirect: "true"
      nginx.ingress.kubernetes.io/proxy-body-size: "0"
      nginx.ingress.kubernetes.io/backend-protocol: "HTTP"
    hosts:
      - host: app.rocketship.globalbank.com
        paths:
          - path: /
            pathType: Prefix
    tls:
      - secretName: globalbank-tls
        hosts:
          - app.rocketship.globalbank.com
  oauth2Proxy:
    enabled: true
    replicaCount: 1
    upstreamOverride: ""
    extraArgs:
      - --cookie-name=_rocketship_auth
      - --cookie-secure=true
      - --cookie-samesite=lax
      - --scope=openid profile email offline_access
      - --email-domain=*
      - --skip-provider-button=true
    env:
      - name: OAUTH2_PROXY_PROVIDER
        value: github
      - name: OAUTH2_PROXY_CLIENT_ID
        valueFrom:
          secretKeyRef:
            name: oauth2-proxy-credentials
            key: clientID
      - name: OAUTH2_PROXY_CLIENT_SECRET
        valueFrom:
          secretKeyRef:
            name: oauth2-proxy-credentials
            key: clientSecret
      - name: OAUTH2_PROXY_COOKIE_SECRET
        valueFrom:
          secretKeyRef:
            name: oauth2-proxy-credentials
            key: cookieSecret
      - name: OAUTH2_PROXY_REDIRECT_URL
        value: https://app.rocketship.globalbank.com/oauth2/callback
      - name: OAUTH2_PROXY_OIDC_ISSUER_URL
        value: https://auth.globalbank.com/oidc
      - name: OAUTH2_PROXY_PASS_AUTHORIZATION_HEADER
        value: "true"
      - name: OAUTH2_PROXY_SET_AUTHORIZATION_HEADER
        value: "true"
      - name: OAUTH2_PROXY_SET_XAUTHREQUEST
        value: "true"
      - name: OAUTH2_PROXY_FORCE_HTTPS
        value: "false"
      - name: OAUTH2_PROXY_HTTPS_ADDRESS
        value: ":0"

      - name: OAUTH2_PROXY_SCOPE
        value: "read:user user:email"
      - name: OAUTH2_PROXY_EMAIL_DOMAINS
        value: "*"

auth:
  mode: oidc
  oidc:
<<<<<<< HEAD
    enabled: true
    issuer: https://auth.globalbank.com/oidc
    clientID: rocketship-cli
    audience: rocketship-cli
    tokenEndpoint: https://auth.globalbank.com/oauth2/token
    deviceEndpoint: https://auth.globalbank.com/oauth/device/code
    jwksURL: https://auth.globalbank.com/.well-known/jwks.json
    scopes:
      - openid
      - profile
      - email
      - offline_access
    allowedAlgorithms:
      - RS256
  broker:
=======
>>>>>>> 256e2f78
    enabled: false<|MERGE_RESOLUTION|>--- conflicted
+++ resolved
@@ -1,16 +1,6 @@
 # Example values for enabling oauth2-proxy in front of the Rocketship web endpoints
-<<<<<<< HEAD
 # using an external IdP (Auth0, Okta, Azure AD, etc.). Update the domains, secret
 # names, and client identifiers for your environment.
-=======
-# This configuration assumes:
-# - A GitHub OAuth application configured for the Rocketship web UI (same app as the CLI device flow)
-# - A Kubernetes secret named `oauth2-proxy-credentials` with keys:
-#     clientID          -> OAuth client ID (plain text)
-#     clientSecret      -> OAuth client secret
-#     cookieSecret      -> 16-byte random string (hex or base64)
-# - The Rocketship engine service will serve HTTP traffic (health/UI) on port 7701
->>>>>>> 256e2f78
 
 web:
   enabled: true
@@ -82,7 +72,6 @@
 auth:
   mode: oidc
   oidc:
-<<<<<<< HEAD
     enabled: true
     issuer: https://auth.globalbank.com/oidc
     clientID: rocketship-cli
@@ -98,6 +87,4 @@
     allowedAlgorithms:
       - RS256
   broker:
-=======
->>>>>>> 256e2f78
     enabled: false