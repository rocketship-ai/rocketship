# Example values for enabling oauth2-proxy in front of the Rocketship web endpoints
# This configuration assumes:
# - A GitHub OAuth application configured for the Rocketship web UI (same app as the CLI device flow)
# - A Kubernetes secret named `oauth2-proxy-credentials` with keys:
#     clientID          -> OAuth client ID (plain text)
#     clientSecret      -> OAuth client secret
#     cookieSecret      -> 16-byte random string (hex or base64)
# - The Rocketship engine service will serve HTTP traffic (health/UI) on port 7701

web:
  enabled: true
  ingress:
    enabled: true
    className: nginx
    annotations:
      nginx.ingress.kubernetes.io/ssl-redirect: "true"
      nginx.ingress.kubernetes.io/proxy-body-size: "0"
      nginx.ingress.kubernetes.io/backend-protocol: "HTTP"
    hosts:
      - host: app.rocketship.globalbank.com
        paths:
          - path: /
            pathType: Prefix
    tls:
      - secretName: globalbank-tls
        hosts:
          - app.rocketship.globalbank.com
  oauth2Proxy:
    enabled: true
    replicaCount: 1
    # Set to empty to let the chart route requests to the engine HTTP port (7701)
    upstreamOverride: ""
    extraArgs:
      - --cookie-name=_rocketship_auth
      - --cookie-secure=true
      - --cookie-samesite=lax
      - --scope=openid profile email
      - --email-domain=*
      - --skip-provider-button=true
    env:
      - name: OAUTH2_PROXY_PROVIDER
        value: github
      - name: OAUTH2_PROXY_CLIENT_ID
        valueFrom:
          secretKeyRef:
            name: oauth2-proxy-credentials
            key: clientID
      - name: OAUTH2_PROXY_CLIENT_SECRET
        valueFrom:
          secretKeyRef:
            name: oauth2-proxy-credentials
            key: clientSecret
      - name: OAUTH2_PROXY_COOKIE_SECRET
        valueFrom:
          secretKeyRef:
            name: oauth2-proxy-credentials
            key: cookieSecret
      - name: OAUTH2_PROXY_REDIRECT_URL
        value: https://app.rocketship.globalbank.com/oauth2/callback
<<<<<<< HEAD
      - name: OAUTH2_PROXY_OIDC_ISSUER_URL
        value: https://dev-0ankenxegmh7xfjm.us.auth0.com/ # e.g. https://rocketship-demo.us.auth0.com/
      - name: OAUTH2_PROXY_INSECURE_OIDC_ALLOW_UNVERIFIED_EMAIL
        value: "false"
=======
>>>>>>> 29abcb70
      - name: OAUTH2_PROXY_PASS_AUTHORIZATION_HEADER
        value: "true"
      - name: OAUTH2_PROXY_SET_AUTHORIZATION_HEADER
        value: "true"
      - name: OAUTH2_PROXY_SET_XAUTHREQUEST
        value: "true"
      - name: OAUTH2_PROXY_FORCE_HTTPS
        value: "false"
      - name: OAUTH2_PROXY_HTTPS_ADDRESS
        value: ":0"

      - name: OAUTH2_PROXY_SCOPE
        value: "read:user user:email"
      - name: OAUTH2_PROXY_EMAIL_DOMAINS
        value: "*"

auth:
  oidc:
    enabled: false<|MERGE_RESOLUTION|>--- conflicted
+++ resolved
@@ -57,13 +57,10 @@
             key: cookieSecret
       - name: OAUTH2_PROXY_REDIRECT_URL
         value: https://app.rocketship.globalbank.com/oauth2/callback
-<<<<<<< HEAD
       - name: OAUTH2_PROXY_OIDC_ISSUER_URL
         value: https://dev-0ankenxegmh7xfjm.us.auth0.com/ # e.g. https://rocketship-demo.us.auth0.com/
       - name: OAUTH2_PROXY_INSECURE_OIDC_ALLOW_UNVERIFIED_EMAIL
         value: "false"
-=======
->>>>>>> 29abcb70
       - name: OAUTH2_PROXY_PASS_AUTHORIZATION_HEADER
         value: "true"
       - name: OAUTH2_PROXY_SET_AUTHORIZATION_HEADER
